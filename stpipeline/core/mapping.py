--- conflicted
+++ resolved
@@ -205,10 +205,6 @@
                           idFile,
                           mismatches,
                           kmer,
-<<<<<<< HEAD
-                          start_positon,
-=======
->>>>>>> b6c6404b
                           over_hang,
                           taggd_metric,
                           taggd_multiple_hits_keep_one,
@@ -271,26 +267,14 @@
             args.append(pos)
 
     args += ["--max-edit-distance", mismatches,
-<<<<<<< HEAD
              "--k", kmer,
-             "--barcode-tag", "B0",  # if input is BAM we tell taggd what tag contains the barcode
-             "--start-position", start_positon,
+             "--barcode-tag", "B0",  # if input is BAM we tell taggd which tag contains the barcode
              "--homopolymer-filter", 0,
              "--subprocesses", cores,
              "--metric", taggd_metric,
-             "--overhang", over_hang]  # ,
-    # '--use-samtools-merge'] # Could be added to merge using samtools instead of pysam WIP on taggd
-
-=======
-            "--k", kmer,
-            "--barcode-tag", "B0", # if input is BAM we tell taggd what tag contains the barcode
-            "--homopolymer-filter", 0,
-            "--subprocesses", cores,
-            "--metric", taggd_metric,
-            "--overhang", over_hang] #,
-            #'--use-samtools-merge'] # Could be added to merge using samtools instead of pysam WIP on taggd
-            
->>>>>>> b6c6404b
+             "--overhang", over_hang]
+    # --use-samtools-merge Could be added to merge using samtools instead of pysam WIP on taggd
+
     if taggd_multiple_hits_keep_one:
         args.append("--multiple-hits-keep-one")
 
